--- conflicted
+++ resolved
@@ -548,11 +548,6 @@
     def to_job(self, ind):
         """ running interface one element generated from node_state."""
         # logger.debug("Run interface el, name={}, ind={}".format(self.name, ind))
-<<<<<<< HEAD
-=======
-        print("to job 1 copy", copy(self), self.name, ind)
-        print("to job 1 deep", deepcopy(self), self.name, ind)
->>>>>>> db4427a5
         el = deepcopy(self)
         print("tO job el", el)
         el.state = None
@@ -702,15 +697,11 @@
             if isinstance(val, LazyField):
                 if val.name in self.node_names and getattr(self, val.name).state:
                     other_states = {val.name: (getattr(self, val.name).state, field.name)}
-<<<<<<< HEAD
                     if hasattr(task, "fut_combiner"):
                         task.state = state.State(task.name, other_states=other_states,
                                                  combiner=task.fut_combiner)
                     else:
                         task.state = state.State(task.name, other_states=other_states)
-=======
-                    task.state = state.State(task.name, other_states=other_states)
->>>>>>> db4427a5
                     task.needed_outputs.append((getattr(self, val.name), val.field, field.name))
                 if val.name != self.name:
                     self.graph.add_edge(
